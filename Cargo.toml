--- conflicted
+++ resolved
@@ -26,13 +26,10 @@
 global_counter = "0.2.1"
 bimap = "0.5.3"
 bitvec = "1.0.0"
-<<<<<<< HEAD
 invariants = "0.1.1"
-=======
 # for very silly reasons
 num-traits = "0.2.15"
 ordered-float = "1"
->>>>>>> 1ebbdc2d
 
 [dev-dependencies]
 env_logger = {version = "0.7", default-features = false}
