--- conflicted
+++ resolved
@@ -2,14 +2,11 @@
 use std::convert::{Infallible, TryFrom};
 use std::fmt::{self, Debug, Display};
 use std::hash::Hash;
-<<<<<<< HEAD
-use std::ops::{Index, IndexMut};
-=======
 use std::str::FromStr;
 use indexmap::{IndexMap, IndexSet};
->>>>>>> 16dbd23c
 use serde::{Deserialize, Serialize};
 use thiserror::Error;
+
 
 use crate::{EGraph, Id, Symbol};
 
