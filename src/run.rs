--- conflicted
+++ resolved
@@ -807,8 +807,7 @@
         iteration: usize,
         egraph: &EGraph<L, N>,
         rewrite: &Rewrite<L, N>,
-<<<<<<< HEAD
-    ) -> Vec<SearchMatches> {
+    ) -> Option<SearchMatches> {
         let stats = self.rule_stats(rewrite.name());
 
         if iteration < stats.banned_until {
@@ -819,11 +818,11 @@
                 stats.times_banned,
                 stats.banned_until,
             );
-            return vec![];
+            return None;
         }
 
         let matches = rewrite.search(egraph);
-        let total_len: usize = matches.iter().map(|m| m.substs.len()).sum();
+        let total_len: usize = matches.as_ref().map_or(0, |m| m.total_substs());
         let threshold = stats.match_limit << stats.times_banned;
         if total_len > threshold {
             let ban_length = stats.ban_length << stats.times_banned;
@@ -838,43 +837,7 @@
                 threshold,
                 total_len,
             );
-            vec![]
-=======
-    ) -> Option<SearchMatches> {
-        if let Some(limit) = self.stats.get_mut(rewrite.name()) {
-            if iteration < limit.banned_until {
-                debug!(
-                    "Skipping {} ({}-{}), banned until {}...",
-                    rewrite.name(),
-                    limit.times_applied,
-                    limit.times_banned,
-                    limit.banned_until,
-                );
-                return None;
-            }
-
-            let matches = rewrite.search(egraph);
-            let total_len: usize = matches.as_ref().map_or(0, |m| m.total_substs());
-            let threshold = self.initial_match_limit << limit.times_banned;
-            if total_len > threshold {
-                let ban_length = self.ban_length << limit.times_banned;
-                limit.times_banned += 1;
-                limit.banned_until = iteration + ban_length;
-                info!(
-                    "Banning {} ({}-{}) for {} iters: {} < {}",
-                    rewrite.name(),
-                    limit.times_applied,
-                    limit.times_banned,
-                    ban_length,
-                    threshold,
-                    total_len,
-                );
-                None
-            } else {
-                limit.times_applied += 1;
-                matches
-            }
->>>>>>> 16dbd23c
+            None
         } else {
             stats.times_applied += 1;
             matches
