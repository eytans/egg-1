--- conflicted
+++ resolved
@@ -18,23 +18,6 @@
     runs-on: ubuntu-latest
 
     steps:
-<<<<<<< HEAD
-    - uses: actions/checkout@v2
-    - name: Cache cargo bin
-      uses: actions/cache@v2
-      with:
-        path: ~/.cargo/bin
-        key: ${{ runner.os }}-cargo-bin
-    - name: Install cargo deadlinks
-      run: |
-        curl -L -o ~/.cargo/bin/cargo-deadlinks https://github.com/deadlinks/cargo-deadlinks/releases/download/0.4.2/deadlinks-linux
-        chmod +x ~/.cargo/bin/cargo-deadlinks
-        cargo deadlinks --version
-    - name: Install graphviz
-      run: sudo apt-get install graphviz
-    - name: Build and Test
-      run: make
-=======
       - name: Checkout
         uses: actions/checkout@v2
       - name: Setup rust
@@ -59,5 +42,4 @@
         uses: actions-rs/cargo@v1
         with:
           command: test
-          toolchain: stable
->>>>>>> 5757623f
+          toolchain: stable